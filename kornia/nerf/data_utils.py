from typing import List, Optional, Tuple, Union

import torch
from torch.utils.data import BatchSampler, DataLoader, Dataset, RandomSampler, SequentialSampler

from kornia.core import Device, Tensor
from kornia.geometry.camera import PinholeCamera
from kornia.io import ImageLoadType, load_image
from kornia.nerf.camera_utils import cameras_for_ids
from kornia.nerf.core import Images, ImageTensors
from kornia.nerf.rays import RandomRaySampler, RaySampler, UniformRaySampler


def _check_image_type_consistency(imgs: Images) -> None:
    if not all(isinstance(img, str) for img in imgs) and not all(isinstance(img, Tensor) for img in imgs):
        raise ValueError('The list of input images can only be all paths or tensors')


def _check_camera_image_consistency(cameras: PinholeCamera, imgs: ImageTensors) -> None:
    if len(imgs) != cameras.batch_size:
        raise ValueError(f'Number of images {len(imgs)} does not match number of cameras {cameras.batch_size}')
    if not all(img.shape[0] == 3 for img in imgs):
        raise ValueError('Not all input images have 3 channels')
    for i, (img, height, width) in enumerate(zip(imgs, cameras.height, cameras.width)):
        if img.shape[1:] != (height, width):
            raise ValueError(
                f'Image index {i} dimensions {(img.shape[1], img.shape[2])} are inconsistent with equivalent '
                f'camera dimensions {(height.item(), width.item())}'
            )


RayGroup = Tuple[Tensor, Tensor, Optional[Tensor]]


class RayDataset(Dataset):
    r"""Class to represent a dataset of rays.

    Args:
        cameras: scene cameras: PinholeCamera
        min_depth: sampled rays minimal depth from cameras: float
        max_depth: sampled rays maximal depth from cameras: float
        ndc: convert ray parameters to normalized device coordinates: bool
        device: device for ray tensors: Union[str, torch.device]
        dtype: type of ray tensors: torch.dtype
    """

    def __init__(
        self, cameras: PinholeCamera, min_depth: float, max_depth: float, ndc: bool, device: Device, dtype: torch.dtype
    ) -> None:
        super().__init__()
        self._ray_sampler: Optional[RaySampler] = None
        self._imgs: Optional[List[Tensor]] = None
        self._cameras = cameras
        self._min_depth = min_depth
        self._max_depth = max_depth
        self._ndc = ndc
        self._device = device
        self._dtype = dtype

    def init_ray_dataset(self, num_img_rays: Optional[Tensor] = None) -> None:
        r"""Initializes a ray dataset.

        Args:
            num_img_rays: If not None, number of rays to randomly cast from each camera: math: `(B)`.
        """
        if num_img_rays is None:
            self._init_uniform_ray_dataset()
        else:
            self._init_random_ray_dataset(num_img_rays)

    def init_images_for_training(self, imgs: Images) -> None:
        r"""Initializes images for training. Images can be either a list of tensors, or a list of paths to image
        disk locations.

        Args:
            imgs: List of image tensors or image paths: Images
        """
        _check_image_type_consistency(imgs)
        if isinstance(imgs[0], str):  # Load images from disk
            self._imgs = self._load_images(imgs)
        else:
            self._imgs = imgs  # Take images provided on input
        _check_camera_image_consistency(self._cameras, self._imgs)

        # Move images to defined device
        if self._imgs is not None:
            self._imgs = [img.to(self._device) for img in self._imgs]

    def _init_random_ray_dataset(self, num_img_rays: Tensor) -> None:
        r"""Initializes a random ray sampler and calculates dataset ray parameters.

        Args:
            num_img_rays: If not None, number of rays to randomly cast from each camers: math: `(B)`.
        """
        self._ray_sampler = RandomRaySampler(
            self._min_depth, self._max_depth, self._ndc, device=self._device, dtype=self._dtype
        )
        self._ray_sampler.calc_ray_params(self._cameras, num_img_rays)

    def _init_uniform_ray_dataset(self) -> None:
        r"""Initializes a uniform ray sampler and calculates dataset ray parameters."""
        self._ray_sampler = UniformRaySampler(
            self._min_depth, self._max_depth, self._ndc, device=self._device, dtype=self._dtype
        )
        self._ray_sampler.calc_ray_params(self._cameras)

    @staticmethod
    def _load_images(img_paths: List[str]) -> List[Tensor]:
        imgs: List[Tensor] = []
        for img_path in img_paths:
            imgs.append(load_image(img_path, ImageLoadType.UNCHANGED))
        return imgs

    def __len__(self):
        return len(self._ray_sampler)

    def __getitem__(self, idxs: Union[int, List[int]]) -> RayGroup:
        r"""Gets a dataset item.

        Args:
            idxs: An index or group of indices of ray parameter object: Union[int, List[int]]

        Return:
            A ray parameter object that includes ray origins, directions, and rgb values at the ray 2d pixel
            coordinates: RayGroup
        """
        if not isinstance(self._ray_sampler, RaySampler):
            raise TypeError('Ray sampler is not initiate yet, please run self.init_ray_dataset() before use it.')

        origins = self._ray_sampler.origins[idxs]
        directions = self._ray_sampler.directions[idxs]
        if self._imgs is None:
            return origins, directions, None
<<<<<<< HEAD
        camera_ids = self._ray_sampler.camera_ids[idxs]
=======

        camerd_ids = self._ray_sampler.camera_ids[idxs]
>>>>>>> b9f26e03
        points_2d = self._ray_sampler.points_2d[idxs]
        rgbs = None
        imgs_for_ids = [self._imgs[i] for i in camera_ids]
        rgbs = torch.stack(
            [img[:, point2d[1].item(), point2d[0].item()] for img, point2d in zip(imgs_for_ids, points_2d)]
        )
        rgbs = rgbs.to(dtype=self._dtype) / 255.0
        return origins, directions, rgbs


def instantiate_ray_dataloader(dataset: RayDataset, batch_size: int = 1, shuffle: bool = True) -> DataLoader:
    r"""Initializes a dataloader to manage a ray dataset.

    Args:
        dataset: A ray dataset: RayDataset
        batch_size: Number of rays to sample in a batch: int
        shuffle: Whether to shuffle rays or sample then sequentially: bool
    """

    def collate_rays(items: List[RayGroup]) -> RayGroup:
        return items[0]

    return DataLoader(
        dataset,
        sampler=BatchSampler(
            RandomSampler(dataset) if shuffle else SequentialSampler(dataset), batch_size, drop_last=False
        ),
        collate_fn=collate_rays,
    )


class RandomBatchRayDataset:
    def __init__(
        self,
        cameras: PinholeCamera,
        batch_size: int,
        min_depth: float,
        max_depth: float,
        device: Device,
        dtype: torch.dtype,
        imgs: Optional[ImageTensors] = None,
    ) -> None:
        self._cameras = cameras
        self._batch_size = batch_size
        sizes = [height * width for (height, width) in zip(cameras.height, cameras.width)]
        self._cum_sizes = torch.cumsum(torch.tensor(sizes).to(dtype=torch.int32, device=device), dim=0)
        self._ray_sampler = RandomRaySampler(min_depth, max_depth, False, device, dtype)
        self._device = device
        self._dtype = dtype
        if imgs is not None:
            _check_image_type_consistency(imgs)
            _check_camera_image_consistency(cameras, imgs)
        self._imgs = imgs

    def __len__(self):
        return self._cum_sizes[-1].item()

    def get_batch(self) -> RayGroup:
        idxs = torch.randperm(self.__len__(), device=self._device)[: self._batch_size]
        non_unique_camera_ids = torch.searchsorted(self._cum_sizes, idxs, right=True)
        camera_ids, num_img_rays = torch.unique(non_unique_camera_ids, return_counts=True)
        cameras = cameras_for_ids(self._cameras, camera_ids)
        self._ray_sampler.calc_ray_params(cameras, num_img_rays)
        origins = self._ray_sampler.origins
        directions = self._ray_sampler.directions
        rgbs = None
        if self._imgs is not None:
            camera_ids = self._ray_sampler.camera_ids
            points_2d = self._ray_sampler.points_2d
            rgbs = torch.stack(
                [self._imgs[i][:, point2d[1].item(), point2d[0].item()] for i, point2d in zip(camera_ids, points_2d)]
            )
            rgbs = rgbs.to(dtype=self._dtype) / 255.0
        idxs = torch.randperm(self._batch_size)
        return origins[idxs], directions[idxs], rgbs[idxs] if rgbs is not None else None<|MERGE_RESOLUTION|>--- conflicted
+++ resolved
@@ -131,12 +131,7 @@
         directions = self._ray_sampler.directions[idxs]
         if self._imgs is None:
             return origins, directions, None
-<<<<<<< HEAD
         camera_ids = self._ray_sampler.camera_ids[idxs]
-=======
-
-        camerd_ids = self._ray_sampler.camera_ids[idxs]
->>>>>>> b9f26e03
         points_2d = self._ray_sampler.points_2d[idxs]
         rgbs = None
         imgs_for_ids = [self._imgs[i] for i in camera_ids]
