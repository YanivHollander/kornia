--- conflicted
+++ resolved
@@ -2,20 +2,9 @@
 from typing import List
 
 import torch
-from scipy.interpolate import splev, splprep
 
-<<<<<<< HEAD
-from kornia.core import Tensor
-from kornia.geometry.camera import PinholeCamera
-from kornia.geometry.conversions import (
-    QuaternionCoeffOrder,
-    quaternion_to_rotation_matrix,
-    rotation_matrix_to_quaternion,
-)
-=======
 from kornia.core import tensor
 from kornia.geometry.camera import PinholeCamera
->>>>>>> 12ebbce3
 
 
 def cameras_for_ids(cameras: PinholeCamera, camera_ids: List[int]) -> PinholeCamera:
@@ -59,76 +48,6 @@
     mean_extrinsics = cameras.extrinsics.mean(0, True).repeat(num_views, 1, 1)
     extrinsics = mean_extrinsics
     extrinsics[:, :3, 3] = translation_vector
-<<<<<<< HEAD
-    height = torch.tensor([cameras.height[0]] * num_views, device=device)
-    width = torch.tensor([cameras.width[0]] * num_views, device=device)
-    return PinholeCamera(mean_intrinsics, extrinsics, height, width)
-
-
-def create_spline_curve(cameras: PinholeCamera, num_views: int) -> PinholeCamera:
-    r"""Create a PinholeCamera object with cameras that are positioned along a path that is calculated from the
-    locations of the input camera centers. Parameteric spline is used for the tranjectory. Output camera intrinsics
-    are also interpolated from those of the input cameras.
-
-    Args:
-        cameras: Scene cameras used to train the NeRF model: PinholeCamera
-        num_views: Number of created cameras: int
-    """
-    # Extrinsics
-    origins = cameras.origins().cpu().squeeze().numpy()
-    ox = origins[:, 0]
-    oy = origins[:, 1]
-    oz = origins[:, 2]
-
-    rotation_matrix = torch.clone(cameras.rotation_matrix).cpu()  # Cloning to restore memory contingency
-    q = rotation_matrix_to_quaternion(rotation_matrix, order=QuaternionCoeffOrder.WXYZ).numpy()
-    qw = q[:, 0]
-    qx = q[:, 1]
-    qy = q[:, 2]
-    qz = q[:, 3]
-
-    # Intrinsics
-    fx_new = torch.mean(cameras.fx).item()  # Use average of camera focals
-    fy_new = torch.mean(cameras.fy).item()
-    width_new = cameras.width[0].item()  # For new camera sizes use first input camera
-    height_new = cameras.height[0].item()
-    cx_new = width_new / 2.0  # Assign principal point to mid-image
-    cy_new = height_new / 2.0
-
-    # Interpolate output camera extrinsic parameters
-    tck, _ = splprep([ox, oy, oz, qw, qx, qy, qz], s=0)
-    u2 = torch.linspace(0, 1, num_views, device='cpu', dtype=cameras.dtype).numpy()
-    new_points = splev(u2, tck)
-
-    device = cameras.device
-    dtype = cameras.dtype
-    intrinsics: List[Tensor] = []
-    extrinsics: List[Tensor] = []
-    for i in range(num_views):
-        intrinsic = torch.eye(4, device=device, dtype=dtype)
-        intrinsic[0, 0] = fx_new
-        intrinsic[1, 1] = fy_new
-        intrinsic[0, 2] = cx_new
-        intrinsic[1, 2] = cy_new
-        intrinsics.append(intrinsic)
-
-        q_new = torch.tensor([new_points[3][i], new_points[4][i], new_points[5][i], new_points[6][i]], device=device)
-        R_new = quaternion_to_rotation_matrix(q_new, order=QuaternionCoeffOrder.WXYZ)
-        o_new = torch.tensor([new_points[0][i], new_points[1][i], new_points[2][i]], device=device)
-        t_new = -R_new @ o_new
-        extrinsic = torch.eye(4, device=device, dtype=dtype)
-        extrinsic[:3, :3] = R_new
-        extrinsic[:3, 3] = t_new
-        extrinsics.append(extrinsic)
-    cameras_new = PinholeCamera(
-        torch.stack(intrinsics),
-        torch.stack(extrinsics),
-        torch.tensor([height_new] * num_views, device=device),
-        torch.tensor([width_new] * num_views, device=device),
-    )
-    return cameras_new
-=======
     height = tensor([cameras.height[0]] * num_views, device=device)
     width = tensor([cameras.width[0]] * num_views, device=device)
-    return PinholeCamera(mean_intrinsics, extrinsics, height, width)
->>>>>>> 12ebbce3
+    return PinholeCamera(mean_intrinsics, extrinsics, height, width)